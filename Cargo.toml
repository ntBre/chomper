--- conflicted
+++ resolved
@@ -6,12 +6,6 @@
 # See more keys and their definitions at https://doc.rust-lang.org/cargo/reference/manifest.html
 
 [dependencies]
-<<<<<<< HEAD
 pyo3 = { version = "0.22.2", features = ["auto-initialize"] }
-serde = { version = "1.0.203", features = ["derive"] }
-serde_json = "1.0.122"
-=======
-pyo3 = { version = "0.21.2", features = ["auto-initialize"] }
 serde = { version = "1.0.204", features = ["derive"] }
-serde_json = "1.0.117"
->>>>>>> acd6836c
+serde_json = "1.0.122"
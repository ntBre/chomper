--- conflicted
+++ resolved
@@ -7,10 +7,5 @@
 
 [dependencies]
 pyo3 = { version = "0.22.2", features = ["auto-initialize"] }
-<<<<<<< HEAD
 serde = { version = "1.0.207", features = ["derive"] }
-serde_json = "1.0.122"
-=======
-serde = { version = "1.0.204", features = ["derive"] }
-serde_json = "1.0.124"
->>>>>>> b76b17f0
+serde_json = "1.0.124"